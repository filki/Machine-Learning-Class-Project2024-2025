import psutil
import pandas as pd
import numpy as np
<<<<<<< HEAD
import blingfire
=======
import torch
from sentence_transformers import SentenceTransformer
>>>>>>> 9d83239f
from transformers import pipeline
import logging
from typing import List, Dict, Any
from tqdm import tqdm
from .bbcode_cleaner import BBCodeCleaner
<<<<<<< HEAD
from .models import get_transformer, get_bertopic
from .sentiment_analyzer import SentimentAnalyzer

=======
import blingfire
from typing import cast # For type hints
import cupy  # For GPU array operations
import cudf  # For GPU DataFrames 
from cuml.manifold import UMAP as cuUMAP  # GPU-accelerated UMAP
from cuml.cluster import HDBSCAN as cuHDBSCAN  # GPU-accelerated HDBSCAN
>>>>>>> 9d83239f

logging.basicConfig(level=logging.INFO, format='%(asctime)s - %(levelname)s - %(message)s')
logger = logging.getLogger(__name__)

class SteamReviewAnalyzer:
<<<<<<< HEAD
    def __init__(self):
        self.bbcode_cleaner = BBCodeCleaner(preserve_content=True)
        self.transformer_model = None
        self.bertopic = None
        self.sentiment_analyzer = SentimentAnalyzer()
=======
    def __init__(self, sentence_transformer_model: str = 'all-MiniLM-L6-v2', 
                 checkpoint_dir: str = 'checkpoints',
                 include_sentiment: bool = False,
                 device: str = None):
        self.sentence_transformer_model = sentence_transformer_model
        self.checkpoint_dir = checkpoint_dir
        self.include_sentiment = include_sentiment
        self.device = device or ('cuda' if torch.cuda.is_available() else 'cpu')
        
        if self.device == 'cuda':
            logger.info(f"CUDA available: Using GPU {torch.cuda.get_device_name(0)}")
            logger.info(f"CUDA version: {torch.version.cuda}")
            logger.info(f"PyTorch version: {torch.__version__}")
            try:
                import cupy as cp
                logger.info(f"CuPy version: {cp.__version__}")
            except ImportError:
                logger.warning("CuPy not installed - RAPIDS acceleration unavailable")
        else:
            logger.warning("CUDA not available: Using CPU only")
        
        # Models (initialized when needed)
        self.sentence_transformer = None
        self.topic_model = None
        self.sentiment_pipeline = None
        self.bbcode_cleaner = BBCodeCleaner(preserve_content=True)
        
        os.makedirs(checkpoint_dir, exist_ok=True)

    def _init_sentiment(self):
        """Initialize sentiment analysis pipeline if needed"""
        if self.sentiment_pipeline is None and self.include_sentiment:
            self.sentiment_pipeline = pipeline(
                "sentiment-analysis",
                model="distilbert-base-uncased-finetuned-sst-2-english",
                max_length=512,
                truncation=True,
                device=0 if self.device == 'cuda' else -1
            )

    def analyze_sentiment(self, texts: List[str], batch_size: int = 32) -> List[dict]:
        """Analyze sentiment for a batch of texts"""
        self._init_sentiment()
        results = []
        for i in tqdm(range(0, len(texts), batch_size), desc="Analyzing sentiment"):
            batch = texts[i:i + batch_size]
            batch_results = self.sentiment_pipeline(batch)
            results.extend(batch_results)
        return results

    def analyze_topic_sentiment(self, sentences: list, topics: list) -> pd.DataFrame:
        """Analyze sentiment for each topic"""
        if not self.include_sentiment:
            return None
>>>>>>> 9d83239f

    def create_embeddings(self, sentences: list) -> np.ndarray:
        """Create embeddings for the input sentences"""
        
<<<<<<< HEAD
        if self.transformer_model is None:
            self.transformer_model = get_transformer()
=======
        if self.sentence_transformer is None:
            self.sentence_transformer = SentenceTransformer(self.sentence_transformer_model)
            self.sentence_transformer = self.sentence_transformer.to(self.device)
>>>>>>> 9d83239f
        
        embeddings = []
        batch_size = 32
        
        for i in tqdm(range(0, len(sentences), batch_size), desc="Creating embeddings"):
            batch = sentences[i:i + batch_size]
            batch_embeddings = self.transformer_model.encode(batch, show_progress_bar=False)
            embeddings.append(batch_embeddings)
        
        embeddings = np.vstack(embeddings)
        return embeddings

    def analyze_topics(self, sentences: list) -> dict:
        """Perform topic analysis on the sentences"""

        embeddings = self.create_embeddings(sentences)
        
<<<<<<< HEAD
        if self.bertopic is None:
            self.bertopic = get_bertopic()

        topics, probs = self.bertopic.fit_transform(sentences, embeddings)
=======
        # Initialize UMAP and HDBSCAN
        if self.device == 'cuda':
            try:
                import cupy as cp
                import cudf
                from cuml.manifold import UMAP as cuUMAP
                from cuml.cluster import HDBSCAN as cuHDBSCAN
                
                # Configure GPU-accelerated models for BERTopic
                umap_model = cuUMAP(
                    n_neighbors=15,
                    n_components=5,
                    metric='cosine',
                    min_dist=0.0,
                    random_state=42
                )
                
                hdbscan_model = cuHDBSCAN(
                    min_cluster_size=10,
                    min_samples=5,
                    metric='euclidean',
                    prediction_data=True,
                    gen_min_span_tree=True,
                    cluster_selection_method='eom'
                )
                
                logger.info("Using GPU-accelerated UMAP and HDBSCAN")
            except ImportError:
                logger.warning("RAPIDS not found. Using CPU implementation")
                umap_model = UMAP(
                    n_neighbors=15,
                    n_components=5,
                    min_dist=0.0,
                    metric='cosine',
                    random_state=42
                )
                hdbscan_model = hdbscan.HDBSCAN(
                    min_cluster_size=10,
                    min_samples=5,
                    metric='euclidean',
                    prediction_data=True,
                    gen_min_span_tree=True,
                    cluster_selection_method='eom'
                )
        else:
            umap_model = UMAP(
                n_neighbors=15,
                n_components=5,
                min_dist=0.0,
                metric='cosine',
                random_state=42
            )
            hdbscan_model = hdbscan.HDBSCAN(
                min_cluster_size=10,
                min_samples=5,
                metric='euclidean',
                prediction_data=True,
                gen_min_span_tree=True,
                cluster_selection_method='eom'
            )
        
        # Combined stop words (gaming-specific and common English)
        gaming_stop_words = [
            'game', 'games', 'play', 'played', 'playing',
            'steam', 'review', 'reviews', 'recommend',
            'hour', 'hours'
        ]

        # Topic modeling
        self.topic_model = BERTopic(
            embedding_model=self.sentence_transformer_model,
            umap_model=umap_model,
            hdbscan_model=hdbscan_model,
            verbose=True,
            top_n_words=4,
            vectorizer_model=CountVectorizer(
                stop_words=gaming_stop_words,
                min_df=5,
                ngram_range=(1, 2)
            )
        )
        topics, probs = self.topic_model.fit_transform(sentences, embeddings)
>>>>>>> 9d83239f
        
        results = {
            'embeddings': embeddings,
            'topics': topics,
            'topic_model': self.bertopic,
            'probabilities': probs
        }
        return results
    
    def monitor_memory(self, stage: str):
        """Monitor CPU and GPU memory usage"""
        if torch.cuda.is_available():
            gpu_memory = torch.cuda.memory_allocated() / 1024**2
            logger.info(f"GPU Memory at {stage}: {gpu_memory:.2f} MB")
        
        process = psutil.Process()
        cpu_memory = process.memory_info().rss / 1024**2
        logger.info(f"CPU Memory at {stage}: {cpu_memory:.2f} MB")

    def preprocess_reviews(self, reviews: pd.Series) -> List[str]:
        """Tokenize reviews into sentences with BBCode cleaning"""
        reviews = reviews.dropna()
        
        logger.info("Cleaning BBCode tags...")
        cleaned_reviews = self.bbcode_cleaner.clean_reviews(reviews.tolist())
        
        bbcode_stats = self.bbcode_cleaner.analyze_bbcode_usage(reviews.tolist())
        logger.info("BBCode usage statistics:")
        for tag, count in bbcode_stats.items():
            if count > 0:
                logger.info(f"{tag}: {count} occurrences")
        
        reviews_tokenized = []
        for review in tqdm(cleaned_reviews, desc="Preprocessing reviews"):
            try:
                sentences = blingfire.text_to_sentences(review)
                reviews_tokenized.append(sentences)
            except Exception as e:
                logger.warning(f"Error tokenizing review: {str(e)}")
                continue
        
        all_sentences = [
            sentence 
            for review in reviews_tokenized 
            for sentence in review.split('\n') 
            if sentence.strip()
        ]
        
        logger.info(f"Extracted {len(all_sentences)} sentences from {len(reviews)} reviews")
        return all_sentences
<<<<<<< HEAD
    
    def analyze_topic_sentiment(self, sentences: list, topics: list) -> pd.DataFrame:
        """Analyze sentiment for each topic"""
        
        sentiment_analyzer = SentimentAnalyzer()
        
        df = pd.DataFrame({
            'sentence': sentences,
            'topic': topics
        })

        sentiments = sentiment_analyzer.analyze_batch(sentences)
        df['sentiment'] = [s['label'] for s in sentiments]
        df['sentiment_score'] = [s['score'] for s in sentiments]
        df['sentiment_value'] = df['sentiment'].map({'POSITIVE': 1, 'NEGATIVE': -1})

        topic_sentiment = df.groupby('topic').agg({
            'sentiment_value': ['mean', 'count'],
            'sentiment_score': ['mean', 'std']
        }).round(3)

        topic_sentiment.columns = ['sentiment_mean', 'sentence_count', 'confidence_mean', 'confidence_std']
        return topic_sentiment.reset_index()

    def run_analysis(self, reviews: pd.Series) -> Dict[str, Any]:
        """Run the complete analysis pipeline"""
        sentences = self.preprocess_reviews(reviews)
        results = self.analyze_topics(sentences)
        topic_sentiment = self.analyze_topic_sentiment(sentences, results['topics'])
=======

    def run_analysis(self, reviews: pd.Series, viz_dir: str = None, resume: bool = True) -> Dict[str, Any]:
        """Run the complete analysis pipeline"""
        self.monitor_memory("start")
        checkpoint_id = generate_checkpoint_id(reviews)
        viz_dir = viz_dir or 'visualizations'
        
        sentences = self.preprocess_reviews(reviews)
        self.monitor_memory("after_preprocess")
        results = self.analyze_topics(sentences, checkpoint_id, resume)
        self.monitor_memory("after_topics")
>>>>>>> 9d83239f
        
        final_results = {
            'sentences': sentences,
            'results': results,
            'sentiment_analysis': topic_sentiment.to_dict(orient='records')
        }
<<<<<<< HEAD

=======
        
        if self.include_sentiment:
            topic_sentiment = self.analyze_topic_sentiment(
                sentences,
                results['topics']
            )
            self.monitor_memory("after_sentiment")
            final_results['sentiment_analysis'] = topic_sentiment.to_dict(orient='records')
            create_sentiment_visualizations(topic_sentiment, viz_dir)
        
        create_visualizations(final_results, output_dir=viz_dir)
        self.monitor_memory("final")
        
>>>>>>> 9d83239f
        return final_results<|MERGE_RESOLUTION|>--- conflicted
+++ resolved
@@ -1,108 +1,30 @@
-import psutil
 import pandas as pd
 import numpy as np
-<<<<<<< HEAD
 import blingfire
-=======
-import torch
-from sentence_transformers import SentenceTransformer
->>>>>>> 9d83239f
 from transformers import pipeline
 import logging
 from typing import List, Dict, Any
 from tqdm import tqdm
 from .bbcode_cleaner import BBCodeCleaner
-<<<<<<< HEAD
 from .models import get_transformer, get_bertopic
 from .sentiment_analyzer import SentimentAnalyzer
 
-=======
-import blingfire
-from typing import cast # For type hints
-import cupy  # For GPU array operations
-import cudf  # For GPU DataFrames 
-from cuml.manifold import UMAP as cuUMAP  # GPU-accelerated UMAP
-from cuml.cluster import HDBSCAN as cuHDBSCAN  # GPU-accelerated HDBSCAN
->>>>>>> 9d83239f
 
 logging.basicConfig(level=logging.INFO, format='%(asctime)s - %(levelname)s - %(message)s')
 logger = logging.getLogger(__name__)
 
 class SteamReviewAnalyzer:
-<<<<<<< HEAD
     def __init__(self):
         self.bbcode_cleaner = BBCodeCleaner(preserve_content=True)
         self.transformer_model = None
         self.bertopic = None
         self.sentiment_analyzer = SentimentAnalyzer()
-=======
-    def __init__(self, sentence_transformer_model: str = 'all-MiniLM-L6-v2', 
-                 checkpoint_dir: str = 'checkpoints',
-                 include_sentiment: bool = False,
-                 device: str = None):
-        self.sentence_transformer_model = sentence_transformer_model
-        self.checkpoint_dir = checkpoint_dir
-        self.include_sentiment = include_sentiment
-        self.device = device or ('cuda' if torch.cuda.is_available() else 'cpu')
-        
-        if self.device == 'cuda':
-            logger.info(f"CUDA available: Using GPU {torch.cuda.get_device_name(0)}")
-            logger.info(f"CUDA version: {torch.version.cuda}")
-            logger.info(f"PyTorch version: {torch.__version__}")
-            try:
-                import cupy as cp
-                logger.info(f"CuPy version: {cp.__version__}")
-            except ImportError:
-                logger.warning("CuPy not installed - RAPIDS acceleration unavailable")
-        else:
-            logger.warning("CUDA not available: Using CPU only")
-        
-        # Models (initialized when needed)
-        self.sentence_transformer = None
-        self.topic_model = None
-        self.sentiment_pipeline = None
-        self.bbcode_cleaner = BBCodeCleaner(preserve_content=True)
-        
-        os.makedirs(checkpoint_dir, exist_ok=True)
-
-    def _init_sentiment(self):
-        """Initialize sentiment analysis pipeline if needed"""
-        if self.sentiment_pipeline is None and self.include_sentiment:
-            self.sentiment_pipeline = pipeline(
-                "sentiment-analysis",
-                model="distilbert-base-uncased-finetuned-sst-2-english",
-                max_length=512,
-                truncation=True,
-                device=0 if self.device == 'cuda' else -1
-            )
-
-    def analyze_sentiment(self, texts: List[str], batch_size: int = 32) -> List[dict]:
-        """Analyze sentiment for a batch of texts"""
-        self._init_sentiment()
-        results = []
-        for i in tqdm(range(0, len(texts), batch_size), desc="Analyzing sentiment"):
-            batch = texts[i:i + batch_size]
-            batch_results = self.sentiment_pipeline(batch)
-            results.extend(batch_results)
-        return results
-
-    def analyze_topic_sentiment(self, sentences: list, topics: list) -> pd.DataFrame:
-        """Analyze sentiment for each topic"""
-        if not self.include_sentiment:
-            return None
->>>>>>> 9d83239f
 
     def create_embeddings(self, sentences: list) -> np.ndarray:
         """Create embeddings for the input sentences"""
         
-<<<<<<< HEAD
         if self.transformer_model is None:
             self.transformer_model = get_transformer()
-=======
-        if self.sentence_transformer is None:
-            self.sentence_transformer = SentenceTransformer(self.sentence_transformer_model)
-            self.sentence_transformer = self.sentence_transformer.to(self.device)
->>>>>>> 9d83239f
         
         embeddings = []
         batch_size = 32
@@ -120,95 +42,10 @@
 
         embeddings = self.create_embeddings(sentences)
         
-<<<<<<< HEAD
         if self.bertopic is None:
             self.bertopic = get_bertopic()
 
         topics, probs = self.bertopic.fit_transform(sentences, embeddings)
-=======
-        # Initialize UMAP and HDBSCAN
-        if self.device == 'cuda':
-            try:
-                import cupy as cp
-                import cudf
-                from cuml.manifold import UMAP as cuUMAP
-                from cuml.cluster import HDBSCAN as cuHDBSCAN
-                
-                # Configure GPU-accelerated models for BERTopic
-                umap_model = cuUMAP(
-                    n_neighbors=15,
-                    n_components=5,
-                    metric='cosine',
-                    min_dist=0.0,
-                    random_state=42
-                )
-                
-                hdbscan_model = cuHDBSCAN(
-                    min_cluster_size=10,
-                    min_samples=5,
-                    metric='euclidean',
-                    prediction_data=True,
-                    gen_min_span_tree=True,
-                    cluster_selection_method='eom'
-                )
-                
-                logger.info("Using GPU-accelerated UMAP and HDBSCAN")
-            except ImportError:
-                logger.warning("RAPIDS not found. Using CPU implementation")
-                umap_model = UMAP(
-                    n_neighbors=15,
-                    n_components=5,
-                    min_dist=0.0,
-                    metric='cosine',
-                    random_state=42
-                )
-                hdbscan_model = hdbscan.HDBSCAN(
-                    min_cluster_size=10,
-                    min_samples=5,
-                    metric='euclidean',
-                    prediction_data=True,
-                    gen_min_span_tree=True,
-                    cluster_selection_method='eom'
-                )
-        else:
-            umap_model = UMAP(
-                n_neighbors=15,
-                n_components=5,
-                min_dist=0.0,
-                metric='cosine',
-                random_state=42
-            )
-            hdbscan_model = hdbscan.HDBSCAN(
-                min_cluster_size=10,
-                min_samples=5,
-                metric='euclidean',
-                prediction_data=True,
-                gen_min_span_tree=True,
-                cluster_selection_method='eom'
-            )
-        
-        # Combined stop words (gaming-specific and common English)
-        gaming_stop_words = [
-            'game', 'games', 'play', 'played', 'playing',
-            'steam', 'review', 'reviews', 'recommend',
-            'hour', 'hours'
-        ]
-
-        # Topic modeling
-        self.topic_model = BERTopic(
-            embedding_model=self.sentence_transformer_model,
-            umap_model=umap_model,
-            hdbscan_model=hdbscan_model,
-            verbose=True,
-            top_n_words=4,
-            vectorizer_model=CountVectorizer(
-                stop_words=gaming_stop_words,
-                min_df=5,
-                ngram_range=(1, 2)
-            )
-        )
-        topics, probs = self.topic_model.fit_transform(sentences, embeddings)
->>>>>>> 9d83239f
         
         results = {
             'embeddings': embeddings,
@@ -217,16 +54,6 @@
             'probabilities': probs
         }
         return results
-    
-    def monitor_memory(self, stage: str):
-        """Monitor CPU and GPU memory usage"""
-        if torch.cuda.is_available():
-            gpu_memory = torch.cuda.memory_allocated() / 1024**2
-            logger.info(f"GPU Memory at {stage}: {gpu_memory:.2f} MB")
-        
-        process = psutil.Process()
-        cpu_memory = process.memory_info().rss / 1024**2
-        logger.info(f"CPU Memory at {stage}: {cpu_memory:.2f} MB")
 
     def preprocess_reviews(self, reviews: pd.Series) -> List[str]:
         """Tokenize reviews into sentences with BBCode cleaning"""
@@ -259,7 +86,6 @@
         
         logger.info(f"Extracted {len(all_sentences)} sentences from {len(reviews)} reviews")
         return all_sentences
-<<<<<<< HEAD
     
     def analyze_topic_sentiment(self, sentences: list, topics: list) -> pd.DataFrame:
         """Analyze sentiment for each topic"""
@@ -289,40 +115,11 @@
         sentences = self.preprocess_reviews(reviews)
         results = self.analyze_topics(sentences)
         topic_sentiment = self.analyze_topic_sentiment(sentences, results['topics'])
-=======
-
-    def run_analysis(self, reviews: pd.Series, viz_dir: str = None, resume: bool = True) -> Dict[str, Any]:
-        """Run the complete analysis pipeline"""
-        self.monitor_memory("start")
-        checkpoint_id = generate_checkpoint_id(reviews)
-        viz_dir = viz_dir or 'visualizations'
-        
-        sentences = self.preprocess_reviews(reviews)
-        self.monitor_memory("after_preprocess")
-        results = self.analyze_topics(sentences, checkpoint_id, resume)
-        self.monitor_memory("after_topics")
->>>>>>> 9d83239f
         
         final_results = {
             'sentences': sentences,
             'results': results,
             'sentiment_analysis': topic_sentiment.to_dict(orient='records')
         }
-<<<<<<< HEAD
 
-=======
-        
-        if self.include_sentiment:
-            topic_sentiment = self.analyze_topic_sentiment(
-                sentences,
-                results['topics']
-            )
-            self.monitor_memory("after_sentiment")
-            final_results['sentiment_analysis'] = topic_sentiment.to_dict(orient='records')
-            create_sentiment_visualizations(topic_sentiment, viz_dir)
-        
-        create_visualizations(final_results, output_dir=viz_dir)
-        self.monitor_memory("final")
-        
->>>>>>> 9d83239f
         return final_results