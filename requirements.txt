ipykernel # for jupyter notebook
pandas
numpy
sentence_transformers # for sentence embeddings
umap-learn # for dimensionality reduction
hdbscan # for clustering
bertopic # for topic modeling
blingfire # for sentence tokenization
matplotlib
seaborn
plotly
wordcloud
scikit-learn 
tqdm # for progress bar
<<<<<<< HEAD
google-generativeai
=======
cupy-cuda12x  # For CUDA 12.x
cudf-cuda12x
cuml-cuda12x
gensim
nltk
psutil
joblib
umap-learn
>>>>>>> 9d83239f
<|MERGE_RESOLUTION|>--- conflicted
+++ resolved
@@ -12,9 +12,6 @@
 wordcloud
 scikit-learn 
 tqdm # for progress bar
-<<<<<<< HEAD
-google-generativeai
-=======
 cupy-cuda12x  # For CUDA 12.x
 cudf-cuda12x
 cuml-cuda12x
@@ -22,5 +19,4 @@
 nltk
 psutil
 joblib
-umap-learn
->>>>>>> 9d83239f
+umap-learn